--- conflicted
+++ resolved
@@ -118,13 +118,7 @@
     </licenses>
 
     <scm>
-<<<<<<< HEAD
         <url>http://github.com/tomtom-international/premium-sp-blob</url>
-=======
-        <connection>scm:git:ssh://git@bitbucket.tomtomgroup.com:7999/iqr/premium-sp-blob.git</connection>
-        <developerConnection>scm:git:ssh://git@bitbucket.tomtomgroup.com:7999/iqr/premium-sp-blob.git</developerConnection>
-        <tag>premium-sp-blob-1.0.1</tag>
->>>>>>> da38c300
     </scm>
 
 </project>